---

# - name: Removes Cockroach keystone database if present
#   postgresql_db:
#     name: keystone
#     login_host: "{{ hostvars[inventory_hostname]['ansible_' + database_network]['ipv4']['address'] }}"
#     login_user: root
#     port: 26257
#     state: absent
#   when:
#     - db == 'cockroachdb'
#     - inventory_hostname == dbmaster_node

- name: Removes MariaDB keystone database if present
  mysql_db:
    name: keystone
    login_host: "{{ hostvars[inventory_hostname]['ansible_' + database_network]['ipv4']['address'] }}"
    login_user: root
    login_password: my-secret-pw
    state: absent
  when:
    - db == 'mariadb'
    - inventory_hostname == dbmaster_node

<<<<<<< HEAD

=======
>>>>>>> 24112030
- name: Install CockroachDB SQLAlchemy Dialect + Updated version of sqlalchemy-migrate
  pip:
    name: "{{item}}"
    editable: true # Doesn't work (https://github.com/ansible/ansible/issues/8355)
  with_items:
    - git+https://github.com/cockroachdb/cockroachdb-python.git#egg=cockroachdb
    - git+https://github.com/rcherrueau/sqlalchemy-migrate.git@cockroachdb/pike#egg=sqlalchemy-migrate
  when:
    - db == 'cockroachdb'

- name: Add stack user
  user:
    name: stack
    shell: /bin/bash
    home: /opt/stack
    system: yes


- name: Make stack user a sudoer
  lineinfile:
    dest: /etc/sudoers.d/stack
    line: "stack ALL=(ALL) NOPASSWD: ALL"
    create: yes

- name: Clone Devstack in /opt/stack/devstack
  git:
    repo: https://git.openstack.org/openstack-dev/devstack
    version: stable/pike
    dest: /opt/stack/devstack
    force: yes
    update: no
    depth: 1
  become: true
  become_user: stack


- name: Patching devstack (Add support to cockroachdb database)
  template:
    src: lib-cockroachdb.j2
    dest: /opt/stack/devstack/lib/databases/cockroachdb
    owner: stack
  become: true
  become_user: stack
  when:
    - db == 'cockroachdb'

- name: Patching devstack (Add support to mariadb-galera database)
  template:
    src: lib-mariadb.j2
    dest: /opt/stack/devstack/lib/databases/mariadb
    owner: stack
  become: true
  become_user: stack
  when:
    - db == 'mariadb'

- name: Patching devstack (Remove keystone bootstrapping)
  template:
    src: lib-keystone.j2
    dest: /opt/stack/devstack/lib/keystone
    owner: stack
  become: true
  become_user: stack

- name: Create the devstack local.conf
  template:
    src: local.conf.j2
    dest: /opt/stack/devstack/local.conf
    owner: stack
  become: true
  become_user: stack

- name: Clear Devstack
  shell: /opt/stack/devstack/unstack.sh &> /tmp/stack-logs
  args:
    executable: /bin/bash
  become: true
  become_user: stack

# Both following plays are required regardless of the database used
- name: Get MySQL sources
  get_url:
    url: "https://repo.mysql.com/mysql-apt-config_0.8.9-1_all.deb"
    dest: /tmp/my-sql-apt-config.deb

- name: Install MySQL sources
  shell: DEBIAN_FRONTEND=noninteractive dpkg -i /tmp/my-sql-apt-config.deb


- name: Start of Devstack deployment
  debug:
    msg:
      - "Follow deployment with:"
      - "ssh -l root {{ inventory_hostname }} -- tail -f /tmp/stack-logs"
  when: inventory_hostname == dbmaster_node

- name: Run Devstack
  shell: /opt/stack/devstack/stack.sh &> /tmp/stack-logs
  args:
    executable: /bin/bash
  become: true
  become_user: stack
  register: result
  until: result is succeeded
  retries: 3
  when: inventory_hostname == dbmaster_node

- name: Start of Devstack deployment
  debug:
    msg:
      - "Follow deployment with:"
      - "ssh -l root {{ inventory_hostname }} -- tail -f /tmp/stack-logs"
  when: inventory_hostname != dbmaster_node

- name: Run Devstack
  shell: /opt/stack/devstack/stack.sh &> /tmp/stack-logs
  args:
    executable: /bin/bash
  become: true
  become_user: stack
  when: inventory_hostname != dbmaster_node<|MERGE_RESOLUTION|>--- conflicted
+++ resolved
@@ -22,10 +22,6 @@
     - db == 'mariadb'
     - inventory_hostname == dbmaster_node
 
-<<<<<<< HEAD
-
-=======
->>>>>>> 24112030
 - name: Install CockroachDB SQLAlchemy Dialect + Updated version of sqlalchemy-migrate
   pip:
     name: "{{item}}"
